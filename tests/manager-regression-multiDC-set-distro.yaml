--- conflicted
+++ resolved
@@ -31,11 +31,7 @@
             subnet_id: 'subnet-ec4a72c4 subnet-5207ee37'
             ami_id_db_scylla: 'AMI_ID_EAST AMI_ID_WEST'
             ami_db_scylla_user: 'centos'
-<<<<<<< HEAD
             ami_id_loader: 'ami-059dd02510b5f5841' # Loader dedicated AMI
-=======
-            ami_id_loader: 'ami-0803fc42f8277925f' # Loader dedicated AMI
->>>>>>> 7b872c6f
             ami_loader_user: 'centos'
             ami_id_db_cassandra: 'ami-ada2b6c4'
             ami_db_cassandra_user: 'ubuntu'
