# This program is free software; you can redistribute it and/or modify
# it under the terms of the GNU Affero General Public License as published by
# the Free Software Foundation; either version 3 of the License, or
# (at your option) any later version.
#
# This program is distributed in the hope that it will be useful,
# but WITHOUT ANY WARRANTY; without even the implied warranty of
# MERCHANTABILITY or FITNESS FOR A PARTICULAR PURPOSE.
#
# See LICENSE for more details.
#
# Copyright (c) 2016 ScyllaDB

import re
import os
import logging
import time
import types
from functools import wraps
import boto3.session
import libvirt
import shutil
import random
import unittest

from cassandra import ConsistencyLevel
from cassandra.auth import PlainTextAuthProvider
from cassandra.cluster import Cluster as ClusterDriver
from cassandra.cluster import NoHostAvailable
from cassandra.policies import RetryPolicy
from cassandra.policies import WhiteListRoundRobinPolicy
from libcloud.compute.providers import get_driver
from libcloud.compute.types import Provider

from keystore import KeyStore
from . import cluster
from . import nemesis
from .cluster_libvirt import LoaderSetLibvirt
from .cluster_openstack import LoaderSetOpenStack
from .cluster_libvirt import MonitorSetLibvirt
from .cluster_openstack import MonitorSetOpenStack
from .cluster import NoMonitorSet, SCYLLA_DIR
from .cluster_libvirt import ScyllaLibvirtCluster
from .cluster_openstack import ScyllaOpenStackCluster
from .cluster import UserRemoteCredentials
from .cluster_gce import ScyllaGCECluster
from .cluster_gce import LoaderSetGCE
from .cluster_gce import MonitorSetGCE
from .cluster_aws import CassandraAWSCluster
from .cluster_aws import ScyllaAWSCluster
from .cluster_aws import LoaderSetAWS
from .cluster_aws import MonitorSetAWS
from .utils import get_data_dir_path, log_run_info, retrying, S3Storage, clean_cloud_instances, ScyllaCQLSession, configure_logging
from . import docker
from . import cluster_baremetal
from . import db_stats
from db_stats import PrometheusDBStats
<<<<<<< HEAD
from results_analyze import PerformanceResultsAnalyzer, SpecifiedStatsPerformanceAnalyzer
=======
from results_analyze import PerformanceResultsAnalyzer
>>>>>>> ff1537a7
from sdcm.sct_config import SCTConfiguration
from sdcm.sct_events import start_events_device, stop_events_device, InfoEvent
from sdcm.stress_thread import CassandraStressThread
from sdcm import wait

from invoke.exceptions import UnexpectedExit, Failure

configure_logging()

try:
    from botocore.vendored.requests.packages.urllib3.contrib.pyopenssl import extract_from_urllib3

    # Don't use pyOpenSSL in urllib3 - it causes an ``OpenSSL.SSL.Error``
    # exception when we try an API call on an idled persistent connection.
    # See https://github.com/boto/boto3/issues/220
    extract_from_urllib3()
except ImportError:
    pass

TEST_LOG = logging.getLogger(__name__)


class FlakyRetryPolicy(RetryPolicy):

    """
    A retry policy that retries 5 times
    """

    def on_read_timeout(self, *args, **kwargs):
        if kwargs['retry_num'] < 5:
            TEST_LOG.debug("Retrying read after timeout. Attempt #%s",
                           str(kwargs['retry_num']))
            return self.RETRY, None
        else:
            return self.RETHROW, None

    def on_write_timeout(self, *args, **kwargs):
        if kwargs['retry_num'] < 5:
            TEST_LOG.debug("Retrying write after timeout. Attempt #%s",
                           str(kwargs['retry_num']))
            return self.RETRY, None
        else:
            return self.RETHROW, None

    def on_unavailable(self, *args, **kwargs):
        if kwargs['retry_num'] < 5:
            TEST_LOG.debug("Retrying request after UE. Attempt #%s",
                           str(kwargs['retry_num']))
            return self.RETRY, None
        else:
            return self.RETHROW, None


def teardown_on_exception(method):
    """
    Ensure that resources used in test are cleaned upon unhandled exceptions. and every process are stopped, and logs are uploaded
<<<<<<< HEAD
=======

>>>>>>> ff1537a7
    :param method: ScyllaClusterTester method to wrap.
    :return: Wrapped method.
    """
    @wraps(method)
    def wrapper(*args, **kwargs):
        try:
            return method(*args, **kwargs)
        except Exception:
            TEST_LOG.exception("Exception in %s. Will call tearDown", method.__name__)
            args[0].tearDown()
            raise
    return wrapper


class ClusterTester(db_stats.TestStatsMixin, unittest.TestCase):

    def __init__(self, methodName='test'):
        super(ClusterTester, self).__init__(methodName=methodName)

        self.status = "RUNNING"

        self.log = logging.getLogger(__name__)
        self.logdir = os.path.join(cluster.Setup.logdir(), self.id())
        self.outputdir = os.path.join(self.logdir, 'data')
        os.makedirs(self.outputdir)

        self.params = SCTConfiguration()
        self.params.verify_configuration()

        self._failure_post_behavior = self.params.get(key='failure_post_behavior',
                                                      default='destroy')
        ip_ssh_connections = self.params.get(key='ip_ssh_connections', default='public')
        self.log.debug("IP used for SSH connections is '%s'",
                       ip_ssh_connections)
        cluster.set_ip_ssh_connections(ip_ssh_connections)
        self.log.debug("Behavior on failure/post test is '%s'",
                       self._failure_post_behavior)
        cluster.register_cleanup(cleanup=self._failure_post_behavior)
        self._duration = self.params.get(key='test_duration', default=60)
        cluster.set_duration(self._duration)

        cluster.Setup.set_test_id(self.params.get('test_id'))
        cluster.Setup.set_test_name(self.id())
        cluster.Setup.reuse_cluster(self.params.get('reuse_cluster', default=False))
        cluster.Setup.keep_cluster(self._failure_post_behavior)
        cluster_backend = self.params.get('cluster_backend', default='')
        if cluster_backend == 'aws':
            cluster.Setup.set_multi_region(len(self.params.get('region_name').split()) > 1)
        elif cluster_backend == 'gce':
            cluster.Setup.set_multi_region(len(self.params.get('gce_datacenter').split()) > 1)

        cluster.Setup.BACKTRACE_DECODING = self.params.get('backtrace_decoding')
        cluster.Setup.set_intra_node_comm_public(self.params.get('intra_node_comm_public') or cluster.Setup.MULTI_REGION)

        version_tag = self.params.get('ami_id_db_scylla_desc')
        if version_tag:
            cluster.Setup.tags('version', version_tag)
        # for saving test details in DB
        self.create_stats = self.params.get(key='store_results_in_elasticsearch', default=True)
        self.scylla_dir = SCYLLA_DIR
        self.scylla_hints_dir = os.path.join(self.scylla_dir, "hints")
        self._logs = {}

        start_events_device(cluster.Setup.logdir())
        time.sleep(0.5)
        InfoEvent('TEST_START test_id=%s' % cluster.Setup.test_id())

    @property
    def test_duration(self):
        return self._duration

    def get_duration(self, duration):
        """Calculate duration based on test_duration
        Calculate duration for stress threads
        Arguments:
            duration {int} -- time duration in minutes
        Returns:
            int -- time duration in seconds
        """
        if not duration:
            duration = self.test_duration
        return duration * 60 + 600

    @teardown_on_exception
    @log_run_info
    def setUp(self):
        self.credentials = []
        self.db_cluster = None
        self.cs_db_cluster = None
        self.loaders = None
        self.monitors = None
        self.connections = []

        self.init_resources()
        if self.params.get('seeds_first', default='false') == 'true':
            seeds_num = self.params.get('seeds_num', default=1)
            self.db_cluster.wait_for_init(node_list=self.db_cluster.nodes[:seeds_num])
            self.db_cluster.wait_for_init(node_list=self.db_cluster.nodes[seeds_num:])
        else:
            self.db_cluster.wait_for_init()
        if self.cs_db_cluster:
            self.cs_db_cluster.wait_for_init()

        if self.create_stats:
            self.create_test_stats()

        # change RF of system_auth
        system_auth_rf = self.params.get('system_auth_rf', default=3)
        if system_auth_rf and not cluster.Setup.REUSE_CLUSTER:
            self.log.info('change RF of system_auth to %s' % system_auth_rf)
            node = self.db_cluster.nodes[0]
            with self.cql_connection_patient(node) as session:
                session.execute("ALTER KEYSPACE system_auth WITH replication = {'class': 'org.apache.cassandra.locator.SimpleStrategy', 'replication_factor': %s};" % system_auth_rf)
            self.log.info('repair system_auth keyspace ...')
            node.run_nodetool(sub_cmd="repair", args="-- system_auth")

        db_node_address = self.db_cluster.nodes[0].private_ip_address
        self.loaders.wait_for_init(db_node_address=db_node_address)
        self.monitors.wait_for_init()

        # cancel reuse cluster - for new nodes added during the test
        cluster.Setup.reuse_cluster(False)
        if self.monitors.nodes:
            self.prometheusDB = PrometheusDBStats(host=self.monitors.nodes[0].public_ip_address)

    def get_nemesis_class(self):
        """
        Get a Nemesis class from parameters.
        :return: Nemesis class.
        :rtype: nemesis.Nemesis derived class
        """
        nemesis_threads = []
        list_class_name = self.params.get('nemesis_class_name')
        for cl in list_class_name.split(' '):
            try:
                nemesis_name, num = cl.strip().split(':')
                nemesis_name = nemesis_name.strip()
                num = num.strip()

            except ValueError:
                nemesis_name = cl.split(':')[0]
                num = 1
            nemesis_threads.append({'nemesis': getattr(nemesis, nemesis_name), 'num_threads': int(num)})

        return nemesis_threads

    def get_cluster_openstack(self, loader_info, db_info, monitor_info):
        if loader_info['n_nodes'] is None:
            loader_info['n_nodes'] = int(self.params.get('n_loaders'))
        if loader_info['type'] is None:
            loader_info['type'] = self.params.get('openstack_instance_type_loader')
        if db_info['n_nodes'] is None:
            db_info['n_nodes'] = self.params.get('n_db_nodes')
        if db_info['type'] is None:
            db_info['type'] = self.params.get('openstack_instance_type_db')
        if monitor_info['n_nodes'] is None:
            monitor_info['n_nodes'] = self.params.get('n_monitor_nodes')
        if monitor_info['type'] is None:
            monitor_info['type'] = self.params.get('openstack_instance_type_monitor')
        user_prefix = self.params.get('user_prefix', None)
        user = self.params.get('openstack_user', None)
        password = self.params.get('openstack_password', None)
        tenant = self.params.get('openstack_tenant', None)
        auth_version = self.params.get('openstack_auth_version', None)
        auth_url = self.params.get('openstack_auth_url', None)
        service_type = self.params.get('openstack_service_type', None)
        service_name = self.params.get('openstack_service_name', None)
        service_region = self.params.get('openstack_service_region', None)
        service_cls = get_driver(Provider.OPENSTACK)
        service = service_cls(user, password,
                              ex_force_auth_version=auth_version,
                              ex_force_auth_url=auth_url,
                              ex_force_service_type=service_type,
                              ex_force_service_name=service_name,
                              ex_force_service_region=service_region,
                              ex_tenant_name=tenant)
        user_credentials = self.params.get('user_credentials_path', None)
        self.credentials.append(UserRemoteCredentials(key_file=user_credentials))

        self.db_cluster = ScyllaOpenStackCluster(openstack_image=self.params.get('openstack_image'),
                                                 openstack_image_username=self.params.get('openstack_image_username'),
                                                 openstack_network=self.params.get('openstack_network'),
                                                 openstack_instance_type=db_info['type'],
                                                 service=service,
                                                 credentials=self.credentials,
                                                 user_prefix=user_prefix,
                                                 n_nodes=db_info['n_nodes'],
                                                 params=self.params)

        scylla_repo = get_data_dir_path('scylla.repo')
        self.loaders = LoaderSetOpenStack(openstack_image=self.params.get('openstack_image'),
                                          openstack_image_username=self.params.get('openstack_image_username'),
                                          openstack_network=self.params.get('openstack_network'),
                                          openstack_instance_type=loader_info['type'],
                                          service=service,
                                          credentials=self.credentials,
                                          scylla_repo=scylla_repo,
                                          user_prefix=user_prefix,
                                          n_nodes=loader_info['n_nodes'],
                                          params=self.params)

        if monitor_info['n_nodes'] > 0:
            self.monitors = MonitorSetOpenStack(openstack_image=self.params.get('openstack_image'),
                                                openstack_image_username=self.params.get('openstack_image_username'),
                                                openstack_network=self.params.get('openstack_network'),
                                                openstack_instance_type=monitor_info['type'],
                                                service=service,
                                                credentials=self.credentials,
                                                scylla_repo=scylla_repo,
                                                user_prefix=user_prefix,
                                                n_nodes=monitor_info['n_nodes'],
                                                params=self.params,
                                                targets=dict(db_cluster=self.db_cluster,
                                                             loaders=self.loaders)
                                                )
        else:
            self.monitors = NoMonitorSet()

    def get_cluster_gce(self, loader_info, db_info, monitor_info):
        if loader_info['n_nodes'] is None:
            loader_info['n_nodes'] = int(self.params.get('n_loaders'))
        if loader_info['type'] is None:
            loader_info['type'] = self.params.get('gce_instance_type_loader')
        if loader_info['disk_type'] is None:
            loader_info['disk_type'] = self.params.get('gce_root_disk_type_loader')
        if loader_info['disk_size'] is None:
            loader_info['disk_size'] = self.params.get('gce_root_disk_size_loader')
        if loader_info['n_local_ssd'] is None:
            loader_info['n_local_ssd'] = self.params.get('gce_n_local_ssd_disk_loader')
        if db_info['n_nodes'] is None:
            n_db_nodes = self.params.get('n_db_nodes')
            if isinstance(n_db_nodes, int):  # legacy type
                db_info['n_nodes'] = [n_db_nodes]
            elif isinstance(n_db_nodes, str):  # latest type to support multiple datacenters
                db_info['n_nodes'] = [int(n) for n in n_db_nodes.split()]
            else:
                self.fail('Unsupported parameter type: {}'.format(type(n_db_nodes)))
        cpu = self.params.get('gce_instance_type_cpu_db')
        # unit is GB
        mem = self.params.get('gce_instance_type_mem_db')
        if cpu and mem:
            db_info['type'] = 'custom-{}-{}-ext'.format(cpu, int(mem) * 1024)
        if db_info['type'] is None:
            db_info['type'] = self.params.get('gce_instance_type_db')
        if db_info['disk_type'] is None:
            db_info['disk_type'] = self.params.get('gce_root_disk_type_db')
        if db_info['disk_size'] is None:
            db_info['disk_size'] = self.params.get('gce_root_disk_size_db')
        if db_info['n_local_ssd'] is None:
            db_info['n_local_ssd'] = self.params.get('gce_n_local_ssd_disk_db')
        if monitor_info['n_nodes'] is None:
            monitor_info['n_nodes'] = self.params.get('n_monitor_nodes')
        if monitor_info['type'] is None:
            monitor_info['type'] = self.params.get('gce_instance_type_monitor')
        if monitor_info['disk_type'] is None:
            monitor_info['disk_type'] = self.params.get('gce_root_disk_type_monitor')
        if monitor_info['disk_size'] is None:
            monitor_info['disk_size'] = self.params.get('gce_root_disk_size_monitor')
        if monitor_info['n_local_ssd'] is None:
            monitor_info['n_local_ssd'] = self.params.get('gce_n_local_ssd_disk_monitor')

        user_prefix = self.params.get('user_prefix', None)
        gce_datacenter = self.params.get('gce_datacenter', None).split()
        service_cls = get_driver(Provider.GCE)
        ks = KeyStore()
        gcp_credentials = ks.get_gcp_credentials()
        services = []
        for i in gce_datacenter:
            services.append(service_cls(gcp_credentials["project_id"] + "@appspot.gserviceaccount.com",
                                        gcp_credentials["private_key"], datacenter=i,
                                        project=gcp_credentials["project_id"]))
        if len(services) > 1:
            assert len(services) == len(db_info['n_nodes'])
        user_credentials = self.params.get('user_credentials_path', None)
        self.credentials.append(UserRemoteCredentials(key_file=user_credentials))

        gce_image_db = self.params.get('gce_image_db')
        if not gce_image_db:
            gce_image_db = self.params.get('gce_image')
        gce_image_monitor = self.params.get('gce_image_monitor')
        if not gce_image_monitor:
            gce_image_monitor = self.params.get('gce_image')
        cluster_additional_disks = {'pd-ssd': self.params.get('gce_pd_ssd_disk_size_db', default=0),
                                    'pd-standard': self.params.get('gce_pd_standard_disk_size_db', default=0)}
        common_params = dict(gce_image_username=self.params.get('gce_image_username'),
                             gce_network=self.params.get('gce_network', default='default'),
                             credentials=self.credentials,
                             user_prefix=user_prefix,
                             params=self.params,
                             )
        self.db_cluster = ScyllaGCECluster(gce_image=gce_image_db,
                                           gce_image_type=db_info['disk_type'],
                                           gce_image_size=db_info['disk_size'],
                                           gce_n_local_ssd=db_info['n_local_ssd'],
                                           gce_instance_type=db_info['type'],
                                           services=services,
                                           n_nodes=db_info['n_nodes'],
                                           add_disks=cluster_additional_disks,
                                           gce_datacenter=gce_datacenter,
                                           **common_params)

        loader_additional_disks = {'pd-ssd': self.params.get('gce_pd_ssd_disk_size_loader', default=0)}
        self.loaders = LoaderSetGCE(gce_image=self.params.get('gce_image'),
                                    gce_image_type=loader_info['disk_type'],
                                    gce_image_size=loader_info['disk_size'],
                                    gce_n_local_ssd=loader_info['n_local_ssd'],
                                    gce_instance_type=loader_info['type'],
                                    service=services[:1],
                                    n_nodes=loader_info['n_nodes'],
                                    add_disks=loader_additional_disks,
                                    **common_params)

        if monitor_info['n_nodes'] > 0:
            monitor_additional_disks = {'pd-ssd': self.params.get('gce_pd_ssd_disk_size_monitor', default=0)}
            self.monitors = MonitorSetGCE(gce_image=gce_image_monitor,
                                          gce_image_type=monitor_info['disk_type'],
                                          gce_image_size=monitor_info['disk_size'],
                                          gce_n_local_ssd=monitor_info['n_local_ssd'],
                                          gce_instance_type=monitor_info['type'],
                                          service=services[:1],
                                          n_nodes=monitor_info['n_nodes'],
                                          add_disks=monitor_additional_disks,
                                          targets=dict(db_cluster=self.db_cluster,
                                                       loaders=self.loaders),
                                          **common_params)
        else:
            self.monitors = NoMonitorSet()

    def get_cluster_aws(self, loader_info, db_info, monitor_info):
        if loader_info['n_nodes'] is None:
            loader_info['n_nodes'] = int(self.params.get('n_loaders'))
        if loader_info['type'] is None:
            loader_info['type'] = self.params.get('instance_type_loader')
        if db_info['n_nodes'] is None:
            n_db_nodes = self.params.get('n_db_nodes')
            if type(n_db_nodes) == int:  # legacy type
                db_info['n_nodes'] = [n_db_nodes]
            elif type(n_db_nodes) == str:  # latest type to support multiple datacenters
                db_info['n_nodes'] = [int(n) for n in n_db_nodes.split()]
            else:
                self.fail('Unsupported parameter type: {}'.format(type(n_db_nodes)))
        if db_info['type'] is None:
            db_info['type'] = self.params.get('instance_type_db')
        if db_info['disk_size'] is None:
            db_info['disk_size'] = self.params.get('aws_root_disk_size_db', default=None)
        if db_info['device_mappings'] is None:
            if db_info['disk_size']:
                db_info['device_mappings'] = [{
                    "DeviceName": self.params.get("aws_root_disk_name_db", default="/dev/sda1"),
                    "Ebs": {
                        "VolumeSize": db_info['disk_size'],
                        "VolumeType": "gp2"
                    }
                }]
            else:
                db_info['device_mappings'] = []

        if monitor_info['n_nodes'] is None:
            monitor_info['n_nodes'] = self.params.get('n_monitor_nodes')
        if monitor_info['type'] is None:
            monitor_info['type'] = self.params.get('instance_type_monitor')
        if monitor_info['disk_size'] is None:
            monitor_info['disk_size'] = self.params.get('aws_root_disk_size_monitor', default=None)
        if monitor_info['device_mappings'] is None:
            if monitor_info['disk_size']:
                monitor_info['device_mappings'] = [{
                    "DeviceName": self.params.get("aws_root_disk_name_monitor", default="/dev/sda1"),
                    "Ebs": {
                        "VolumeSize": monitor_info['disk_size'],
                        "VolumeType": "gp2"
                    }
                }]
            else:
                monitor_info['device_mappings'] = []
        user_prefix = self.params.get('user_prefix', None)

        user_credentials = self.params.get('user_credentials_path', None)
        services = []
        for i in self.params.get('region_name').split():
            session = boto3.session.Session(region_name=i)
            service = session.resource('ec2')
            services.append(service)
            self.credentials.append(UserRemoteCredentials(key_file=user_credentials))

        ec2_security_group_ids = []
        for i in self.params.get('security_group_ids').split():
            ec2_security_group_ids.append(i.split(','))
        ec2_subnet_id = self.params.get('subnet_id').split()

        common_params = dict(ec2_security_group_ids=ec2_security_group_ids,
                             ec2_subnet_id=ec2_subnet_id,
                             services=services,
                             credentials=self.credentials,
                             user_prefix=user_prefix,
                             params=self.params
                             )

        def create_cluster(db_type='scylla'):
            cl_params = dict(
                ec2_instance_type=db_info['type'],
                ec2_block_device_mappings=db_info['device_mappings'],
                n_nodes=db_info['n_nodes']
            )
            cl_params.update(common_params)
            if db_type == 'scylla':
                return ScyllaAWSCluster(
                    ec2_ami_id=self.params.get('ami_id_db_scylla').split(),
                    ec2_ami_username=self.params.get('ami_db_scylla_user'),
                    **cl_params)
            elif db_type == 'cassandra':
                return CassandraAWSCluster(
                    ec2_ami_id=self.params.get('ami_id_db_cassandra').split(),
                    ec2_ami_username=self.params.get('ami_db_cassandra_user'),
                    **cl_params)
            elif db_type == 'mixed_scylla':
                cluster.Setup.mixed_cluster(True)
                n_test_oracle_db_nodes = self.params.get('n_test_oracle_db_nodes', 1)
                cl_params.update(dict(ec2_instance_type=self.params.get('instance_type_db_oracle'),
                                      user_prefix=user_prefix + '-oracle',
                                      n_nodes=[n_test_oracle_db_nodes]))
                return ScyllaAWSCluster(
                    ec2_ami_id=self.params.get('ami_id_db_oracle').split(),
                    ec2_ami_username=self.params.get('ami_db_scylla_user'),
                    **cl_params)
            elif db_type == 'cloud_scylla':
                cloud_credentials = self.params.get('cloud_credentials_path', None)

                credentials = [UserRemoteCredentials(key_file=cloud_credentials)]
                params = dict(
                    n_nodes=[self.params.get('n_db_nodes')],
                    public_ips=self.params.get('db_nodes_public_ip', None),
                    private_ips=self.params.get('db_nodes_private_ip', None),
                    user_prefix=self.params.get('user_prefix', None),
                    credentials=credentials,
                    params=self.params,
                    targets=dict(db_cluster=self.db_cluster, loaders=self.loaders),
                )
                return cluster_baremetal.ScyllaPhysicalCluster(**params)

        db_type = self.params.get('db_type')
        if db_type in ('scylla', 'cassandra'):
            self.db_cluster = create_cluster(db_type)
        elif db_type == 'mixed':
            self.db_cluster = create_cluster('scylla')
            self.cs_db_cluster = create_cluster('cassandra')
        elif db_type == 'mixed_scylla':
            self.db_cluster = create_cluster('scylla')
            self.cs_db_cluster = create_cluster('mixed_scylla')
        elif db_type == 'cloud_scylla':
            self.db_cluster = create_cluster('cloud_scylla')
        else:
            self.error('Incorrect parameter db_type: %s' %
                       self.params.get('db_type'))

        self.loaders = LoaderSetAWS(
            ec2_ami_id=self.params.get('ami_id_loader').split(),
            ec2_ami_username=self.params.get('ami_loader_user'),
            ec2_instance_type=loader_info['type'],
            ec2_block_device_mappings=loader_info['device_mappings'],
            n_nodes=loader_info['n_nodes'],
            **common_params)

        if monitor_info['n_nodes'] > 0:
            self.monitors = MonitorSetAWS(
                ec2_ami_id=self.params.get('ami_id_monitor').split(),
                ec2_ami_username=self.params.get('ami_monitor_user'),
                ec2_instance_type=monitor_info['type'],
                ec2_block_device_mappings=monitor_info['device_mappings'],
                n_nodes=monitor_info['n_nodes'],
                targets=dict(db_cluster=self.db_cluster,
                             loaders=self.loaders),
                **common_params)
        else:
            self.monitors = NoMonitorSet()

    def get_cluster_libvirt(self, loader_info, db_info, monitor_info):

        def _set_from_params(base_dict, dict_key, params_key):
            if base_dict.get(dict_key) is None:
                conf_dict = dict()
                conf_dict[dict_key] = self.params.get(params_key)
                return conf_dict
            else:
                return {}

        loader_info.update(_set_from_params(loader_info, 'n_nodes', 'n_loaders'))
        loader_info.update(_set_from_params(loader_info, 'image', 'libvirt_loader_image'))
        loader_info.update(_set_from_params(loader_info, 'user', 'libvirt_loader_image_user'))
        loader_info.update(_set_from_params(loader_info, 'password', 'libvirt_loader_image_password'))
        loader_info.update(_set_from_params(loader_info, 'os_type', 'libvirt_loader_os_type'))
        loader_info.update(_set_from_params(loader_info, 'os_variant', 'libvirt_loader_os_variant'))
        loader_info.update(_set_from_params(loader_info, 'memory', 'libvirt_loader_memory'))
        loader_info.update(_set_from_params(loader_info, 'bridge', 'libvirt_bridge'))
        loader_info.update(_set_from_params(loader_info, 'uri', 'libvirt_uri'))

        db_info.update(_set_from_params(db_info, 'n_nodes', 'n_db_nodes'))
        db_info.update(_set_from_params(db_info, 'image', 'libvirt_db_image'))
        db_info.update(_set_from_params(db_info, 'user', 'libvirt_db_image_user'))
        db_info.update(_set_from_params(db_info, 'password', 'libvirt_db_image_password'))
        db_info.update(_set_from_params(db_info, 'os_type', 'libvirt_db_os_type'))
        db_info.update(_set_from_params(db_info, 'os_variant', 'libvirt_db_os_variant'))
        db_info.update(_set_from_params(db_info, 'memory', 'libvirt_db_memory'))
        db_info.update(_set_from_params(db_info, 'bridge', 'libvirt_bridge'))
        db_info.update(_set_from_params(db_info, 'uri', 'libvirt_uri'))

        monitor_info.update(_set_from_params(monitor_info, 'n_nodes', 'n_monitor_nodes'))
        monitor_info.update(_set_from_params(monitor_info, 'image', 'libvirt_monitor_image'))
        monitor_info.update(_set_from_params(monitor_info, 'user', 'libvirt_monitor_image_user'))
        monitor_info.update(_set_from_params(monitor_info, 'password', 'libvirt_monitor_image_password'))
        monitor_info.update(_set_from_params(monitor_info, 'os_type', 'libvirt_monitor_os_type'))
        monitor_info.update(_set_from_params(monitor_info, 'os_variant', 'libvirt_monitor_os_variant'))
        monitor_info.update(_set_from_params(monitor_info, 'memory', 'libvirt_monitor_memory'))
        monitor_info.update(_set_from_params(monitor_info, 'bridge', 'libvirt_bridge'))
        monitor_info.update(_set_from_params(monitor_info, 'uri', 'libvirt_uri'))

        user_prefix = self.params.get('user_prefix', None)

        libvirt_uri = self.params.get('libvirt_uri')
        if libvirt_uri is None:
            libvirt_uri = 'qemu:///system'
        hypervisor = libvirt.open(libvirt_uri)
        cluster.set_libvirt_uri(libvirt_uri)

        if self.params.get('db_type') == 'scylla':
            self.db_cluster = ScyllaLibvirtCluster(domain_info=db_info,
                                                   hypervisor=hypervisor,
                                                   user_prefix=user_prefix,
                                                   n_nodes=db_info['n_nodes'],
                                                   params=self.params)

        elif self.params.get('db_type') == 'cassandra':
            raise NotImplementedError('No cassandra libvirt cluster '
                                      'implementation yet.')

        self.loaders = LoaderSetLibvirt(domain_info=loader_info,
                                        hypervisor=hypervisor,
                                        user_prefix=user_prefix,
                                        n_nodes=loader_info['n_nodes'],
                                        params=self.params)

        if monitor_info['n_nodes'] > 0:
            self.monitors = MonitorSetLibvirt(domain_info=monitor_info,
                                              hypervisor=hypervisor,
                                              user_prefix=user_prefix,
                                              n_nodes=monitor_info['n_nodes'],
                                              params=self.params,
                                              targets=dict(db_cluster=self.db_cluster,
                                                           loaders=self.loaders)
                                              )
        else:
            self.monitors = NoMonitorSet()

    def get_cluster_docker(self):
        user_credentials = self.params.get('user_credentials_path', None)
        self.credentials.append(UserRemoteCredentials(key_file=user_credentials))
        params = dict(
            docker_image=self.params.get('docker_image', None),
            n_nodes=[self.params.get('n_db_nodes')],
            user_prefix=self.params.get('user_prefix', None),
            credentials=self.credentials,
            params=self.params
        )
        self.db_cluster = docker.ScyllaDockerCluster(**params)

        params['n_nodes'] = int(self.params.get('n_loaders'))
        self.loaders = docker.LoaderSetDocker(**params)

        params['n_nodes'] = int(self.params.get('n_monitor_nodes', default=0))
        self.log.warning("Scylla monitoring is currently not supported on Docker")
        self.monitors = NoMonitorSet()

    def get_cluster_baremetal(self):
        user_credentials = self.params.get('user_credentials_path', None)
        self.credentials.append(UserRemoteCredentials(key_file=user_credentials))
        params = dict(
            n_nodes=[self.params.get('n_db_nodes')],
            public_ips=self.params.get('db_nodes_public_ip', None),
            private_ips=self.params.get('db_nodes_private_ip', None),
            user_prefix=self.params.get('user_prefix', None),
            credentials=self.credentials,
            params=self.params,
            targets=dict(db_cluster=self.db_cluster, loaders=self.loaders),
        )
        self.db_cluster = cluster_baremetal.ScyllaPhysicalCluster(**params)

        params['n_nodes'] = int(self.params.get('n_loaders'))
        params['public_ips'] = self.params.get('loaders_public_ip')
        params['private_ips'] = self.params.get('loaders_private_ip')
        self.loaders = cluster_baremetal.LoaderSetPhysical(**params)

        params['n_nodes'] = self.params.get('n_monitor_nodes')
        params['public_ips'] = self.params.get('monitor_nodes_public_ip')
        params['private_ips'] = self.params.get('monitor_nodes_private_ip')
        self.monitors = cluster_baremetal.MonitorSetPhysical(**params)

    def init_resources(self, loader_info=None, db_info=None,
                       monitor_info=None):
        if loader_info is None:
            loader_info = {'n_nodes': None, 'type': None, 'disk_size': None, 'disk_type': None, 'n_local_ssd': None,
                           'device_mappings': None}
        if db_info is None:
            db_info = {'n_nodes': None, 'type': None, 'disk_size': None, 'disk_type': None, 'n_local_ssd': None,
                       'device_mappings': None}

        if monitor_info is None:
            monitor_info = {'n_nodes': None, 'type': None, 'disk_size': None, 'disk_type': None, 'n_local_ssd': None,
                            'device_mappings': None}

        cluster_backend = self.params.get('cluster_backend')
        if cluster_backend is None:
            cluster_backend = 'aws'

        if cluster_backend == 'aws' or cluster_backend == 'aws-siren':
            self.get_cluster_aws(loader_info=loader_info, db_info=db_info,
                                 monitor_info=monitor_info)
        elif cluster_backend == 'libvirt':
            self.get_cluster_libvirt(loader_info=loader_info, db_info=db_info,
                                     monitor_info=monitor_info)
        elif cluster_backend == 'openstack':
            self.get_cluster_openstack(loader_info=loader_info, db_info=db_info,
                                       monitor_info=monitor_info)
        elif cluster_backend == 'gce':
            self.get_cluster_gce(loader_info=loader_info, db_info=db_info,
                                 monitor_info=monitor_info)
        elif cluster_backend == 'docker':
            self.get_cluster_docker()
        elif cluster_backend == 'baremetal':
            self.get_cluster_baremetal()

        seeds_num = self.params.get('seeds_num', default=1)
        if self.params.get('instance_provision') == 'mixed':
            for node in self.db_cluster.nodes:
                if seeds_num == 0:
                    break
                if node.is_spot:
                    node.is_seed = True
                    seeds_num -= 1
        else:
            for i in range(seeds_num):
                self.db_cluster.nodes[i].is_seed = True
                if self.cs_db_cluster:
                    self.cs_db_cluster.nodes[i].is_seed = True

    def _cs_add_node_flag(self, stress_cmd):
        if '-node' not in stress_cmd:
            if cluster.Setup.INTRA_NODE_COMM_PUBLIC:
                ips = [ip for ip in self.db_cluster.get_node_public_ips()]
                ip = ','.join(ips)
            else:
                ip = self.db_cluster.get_node_private_ips()[0]
            stress_cmd = '%s -node %s' % (stress_cmd, ip)
        return stress_cmd

    def run_stress(self, stress_cmd, duration=None):
        stress_cmd = self._cs_add_node_flag(stress_cmd)
        cs_thread_pool = self.run_stress_thread(stress_cmd=stress_cmd,
                                                duration=duration)
        self.verify_stress_thread(cs_thread_pool=cs_thread_pool)

    def run_stress_thread(self, stress_cmd, duration=None, stress_num=1, keyspace_num=1, profile=None, prefix='',
                          keyspace_name='', round_robin=False, stats_aggregate_cmds=True):
        # stress_cmd = self._cs_add_node_flag(stress_cmd)
        timeout = self.get_duration(duration)
        if self.create_stats:
            self.update_stress_cmd_details(stress_cmd, prefix, stresser="cassandra-stress", aggregate=stats_aggregate_cmds)

        return CassandraStressThread(loader_set=self.loaders,
                                     stress_cmd=stress_cmd,
                                     timeout=timeout,
                                     output_dir=self.outputdir,
                                     stress_num=stress_num,
                                     keyspace_num=keyspace_num,
                                     profile=profile,
                                     node_list=self.db_cluster.nodes,
                                     round_robin=round_robin,
                                     keyspace_name=keyspace_name).run()

    def run_stress_thread_bench(self, stress_cmd, duration=None, stats_aggregate_cmds=True):

        timeout = self.get_duration(duration)
        if self.create_stats:
            self.update_stress_cmd_details(stress_cmd, stresser="scylla-bench", aggregate=stats_aggregate_cmds)
        return self.loaders.run_stress_thread_bench(stress_cmd, timeout,
                                                    self.outputdir,
                                                    node_list=self.db_cluster.nodes)

    def run_gemini(self, cmd, duration=None):

        timeout = self.get_duration(duration)
        test_node = random.choice(self.db_cluster.nodes)
        oracle_node = random.choice(self.cs_db_cluster.nodes)
        if self.create_stats:
            self.update_stress_cmd_details(cmd, stresser='gemini')
        return self.loaders.run_gemini_thread(cmd, timeout, self.outputdir,
                                              test_node=test_node.ip_address,
                                              oracle_node=oracle_node.ip_address)

    def kill_stress_thread(self):
        if self.loaders:  # the test can fail on provision step and loaders are still not provisioned
            if self.params.get('bench_run', default=False):
                self.loaders.kill_stress_thread_bench()
            else:
                self.loaders.kill_stress_thread()
            if self.params.get('fullscan', default=False):
                self.loaders.kill_fullscan_thread()

    def verify_stress_thread(self, cs_thread_pool):
        if isinstance(cs_thread_pool, dict):
            results = self.get_stress_results_bench(queue=cs_thread_pool)
            errors = []
        else:
            results, errors = cs_thread_pool.verify_results()
        # Sometimes, we might have an epic error messages list
        # that will make small machines driving the avocado test
        # to run out of memory when writing the XML report. Since
        # the error message is merely informational, let's simply
        # use the last 5 lines for the final error message.
        if results and self.create_stats:
            self.update_stress_results(results)
        if not results:
            self.log.warning('There is no stress results, probably stress thread has failed.')
        errors = errors[-5:]
        if errors:
            self.fail("cassandra-stress errors on "
                      "nodes:\n%s" % "\n".join(errors))

    def get_stress_results(self, queue, store_results=True):
        results = queue.get_results()
        if store_results and self.create_stats:
            self.update_stress_results(results)
        return results

    def get_stress_results_bench(self, queue):
        results = self.loaders.get_stress_results_bench(queue)
        if self.create_stats:
            self.update_stress_results(results)
        return results

    def get_gemini_results(self, queue):
        results = self.loaders.get_gemini_results(queue)
        result = self.verify_gemini_results(results)
        return result

    def verify_gemini_results(self, results):
        stats = {'status': None, 'results': [], 'errors': {}}
        if not results:
            self.log.error('Gemini results are not found')
            stats['status'] = 'FAILED'
        else:

            for res in results:
                stats['results'].append(res)
                for err_type in ['write_errors', 'read_errors', 'errors']:
                    if err_type in res.keys() and res[err_type]:
                        self.log.error("Gemini {} errors: {}".format(err_type, res[err_type]))
                        stats['status'] = 'FAILED'
                        stats['errors'][err_type] = res[err_type]
        if not stats['status']:
            stats['status'] = "PASSED"
        if self.create_stats:
            self.update_stress_results(results, calculate_stats=False)
            self.update({'status': stats['status'],
                         'test_details': {'status': stats['status']},
                         'errors': stats['errors']})
        return stats

    def run_fullscan_thread(self, ks_cf='random', interval=1, duration=None):
        """Run thread of cql command select count(*)
        Calculaute test duration and timeout interval between
        requests and execute the thread with cqlsh command to
        db node 'select count(*) ks.cf, where ks and cf are
        random choosen from current configuration'
        Keyword Arguments:
            timeout {number} -- interval between request in min (default: {1})
            duration {int} -- duration of running thread in min (default: {None})
        """
        duration = self.get_duration(duration)
        interval = interval * 60
        self.loaders.run_fullscan_thread(ks_cf,
                                         db_nodes=self.db_cluster.nodes,
                                         interval=interval,
                                         duration=duration)

    def get_auth_provider(self, user, password):
        return PlainTextAuthProvider(username=user, password=password)

    def _create_session(self, node, keyspace, user, password, compression,
                        protocol_version, load_balancing_policy=None,
                        port=None, ssl_opts=None):
        node_ips = [node.public_ip_address]
        if not port:
            port = node.CQL_PORT

        if protocol_version is None:
            protocol_version = 3

        authenticator = self.params.get('authenticator')
        if user is None and password is None and (authenticator and authenticator == 'PasswordAuthenticator'):
            user = self.params.get('authenticator_user', default='cassandra')
            password = self.params.get('authenticator_password', default='cassandra')

        if user is not None:
            auth_provider = self.get_auth_provider(user=user,
                                                   password=password)
        else:
            auth_provider = None

        cluster = ClusterDriver(node_ips, auth_provider=auth_provider,
                                compression=compression,
                                protocol_version=protocol_version,
                                load_balancing_policy=load_balancing_policy,
                                default_retry_policy=FlakyRetryPolicy(),
                                port=port, ssl_options=ssl_opts,
                                connect_timeout=100)
        session = cluster.connect()

        # temporarily increase client-side timeout to 1m to determine
        # if the cluster is simply responding slowly to requests
        session.default_timeout = 60.0

        if keyspace is not None:
            session.set_keyspace(keyspace)

        # override driver default consistency level of LOCAL_QUORUM
        session.default_consistency_level = ConsistencyLevel.ONE

        return ScyllaCQLSession(session, cluster)

    def cql_connection(self, node, keyspace=None, user=None,
                       password=None, compression=True, protocol_version=None,
                       port=None, ssl_opts=None):

        wlrr = WhiteListRoundRobinPolicy(self.db_cluster.get_node_public_ips())
        return self._create_session(node, keyspace, user, password,
                                    compression, protocol_version, wlrr,
                                    port=port, ssl_opts=ssl_opts)

    def cql_connection_exclusive(self, node, keyspace=None, user=None,
                                 password=None, compression=True,
                                 protocol_version=None, port=None,
                                 ssl_opts=None):

        wlrr = WhiteListRoundRobinPolicy([node.external_address])
        return self._create_session(node, keyspace, user, password,
                                    compression, protocol_version, wlrr,
                                    port=port, ssl_opts=ssl_opts)

    @retrying(n=8, sleep_time=15, allowed_exceptions=(NoHostAvailable,))
    def cql_connection_patient(self, node, keyspace=None,
                               user=None, password=None,
                               compression=True, protocol_version=None,
                               port=None, ssl_opts=None):
        """
        Returns a connection after it stops throwing NoHostAvailables.
        If the timeout is exceeded, the exception is raised.
        """
        kwargs = locals()
        del kwargs["self"]
        return self.cql_connection(**kwargs)

    @retrying(n=8, sleep_time=15, allowed_exceptions=(NoHostAvailable,))
    def cql_connection_patient_exclusive(self, node, keyspace=None,
                                         user=None, password=None, timeout=30,
                                         compression=True,
                                         protocol_version=None,
                                         port=None, ssl_opts=None):
        """
        Returns a connection after it stops throwing NoHostAvailables.
        If the timeout is exceeded, the exception is raised.
        """
        kwargs = locals()
        del kwargs["self"]
        return self.cql_connection_exclusive(**kwargs)

    def is_keyspace_in_cluster(self, session, keyspace_name):
        query_result = session.execute("SELECT * FROM system_schema.keyspaces;")
        keyspace_list = [row.keyspace_name.lower() for row in query_result.current_rows]
        return keyspace_name.lower() in keyspace_list

    def wait_validate_keyspace_existence(self, session, keyspace_name, timeout=180, step=5):
        text = 'waiting for the keyspace "{}" to be created in the cluster'.format(keyspace_name)
        does_keyspace_exist = wait.wait_for(func=self.is_keyspace_in_cluster, step=step, text=text, timeout=timeout,
                                            session=session, keyspace_name=keyspace_name)
        return does_keyspace_exist

    def create_keyspace(self, keyspace_name, replication_factor, replication_strategy=None):
        """
        The default of replication_strategy depends on the type of the replication_factor:
            If it's int, the default of replication_strategy will be 'SimpleStrategy'
            If it's dict, the default of replication_strategy will be 'NetworkTopologyStrategy'
<<<<<<< HEAD
=======

>>>>>>> ff1537a7
        In the case of NetworkTopologyStrategy, replication_strategy should be a dict that contains the name of
        every dc that the keyspace should be replicated to as keys, and the replication factor of each of those dc
        as values, like so:
        {"dc_name1": 4, "dc_name2": 6, "<dc_name>": <int>...}
        """

        query = 'CREATE KEYSPACE IF NOT EXISTS %s WITH replication={%s}'
        execution_node, validation_node = self.db_cluster.nodes[0], self.db_cluster.nodes[-1]
        with self.cql_connection_patient(execution_node) as session:

            if isinstance(replication_factor, types.IntType):
                execution_result = session.execute(
                    query % (keyspace_name, "'class':'{}', 'replication_factor':{}".format(
                        replication_strategy if replication_strategy else "SimpleStrategy",
                        replication_factor)))

            else:
                assert len(replication_factor) != 0, "At least one datacenter/replication_factor pair is needed"
                options = ', '.join(["'{}':{}".format(dc_name, dc_specific_replication_factor) for
                                     dc_name, dc_specific_replication_factor in replication_factor.iteritems()])
                execution_result = session.execute(
                    query % (keyspace_name, "'class':'{}', {}".format(
                        replication_strategy if replication_strategy else "NetworkTopologyStrategy",
                        options)))

        if execution_result:
            self.log.debug("keyspace creation result: {}".format(execution_result.response_future))

        with self.cql_connection_patient(validation_node) as session:
            does_keyspace_exist = self.wait_validate_keyspace_existence(session, keyspace_name)
        return does_keyspace_exist

    def create_table(self, name, key_type="varchar",
                     speculative_retry=None, read_repair=None, compression=None,
                     gc_grace=None, columns=None,
                     compact_storage=False, in_memory=False, scylla_encryption_options=None):

        additional_columns = ""
        if columns is not None:
            for k, v in columns.items():
                additional_columns = "%s, %s %s" % (additional_columns, k, v)

        if additional_columns == "":
            query = ('CREATE COLUMNFAMILY IF NOT EXISTS %s (key %s, c varchar, v varchar, '
                     'PRIMARY KEY(key, c)) WITH comment=\'test cf\'' %
                     (name, key_type))
        else:
            query = ('CREATE COLUMNFAMILY IF NOT EXISTS %s (key %s PRIMARY KEY%s) '
                     'WITH comment=\'test cf\'' %
                     (name, key_type, additional_columns))

        if compression is not None:
            query = ('%s AND compression = { \'sstable_compression\': '
                     '\'%sCompressor\' }' % (query, compression))
        else:
            # if a compression option is omitted, C*
            # will default to lz4 compression
            query += ' AND compression = {}'

        if read_repair is not None:
            query = '%s AND read_repair_chance=%f' % (query, read_repair)
        if gc_grace is not None:
            query = '%s AND gc_grace_seconds=%d' % (query, gc_grace)
        if speculative_retry is not None:
            query = ('%s AND speculative_retry=\'%s\'' %
                     (query, speculative_retry))
        if in_memory:
            query += " AND in_memory=true AND compaction={'class': 'InMemoryCompactionStrategy'}"
        if scylla_encryption_options is not None:
            query = '%s AND scylla_encryption_options=%s' % (query, scylla_encryption_options)
        if compact_storage:
            query += ' AND COMPACT STORAGE'
        with self.cql_connection_patient(node=self.db_cluster.nodes[0]) as session:
            session.execute(query)
        time.sleep(0.2)

    def truncate_cf(self, ks_name, table_name, session):
        try:
            session.execute('TRUNCATE TABLE {0}.{1}'.format(ks_name, table_name))
        except Exception as e:
            self.log.debug('Failed to truncate base table {0}.{1}. Error: {2}'.format(ks_name, table_name, e.message))

    def create_materialized_view(self, ks_name, base_table_name, mv_name, mv_partition_key, mv_clustering_key, session,
                                 mv_columns='*', speculative_retry=None, read_repair=None, compression=None,
                                 gc_grace=None, columns=None, compact_storage=False):
        mv_columns_str = mv_columns
        if isinstance(mv_columns, list):
            mv_columns_str = ', '.join(c for c in mv_columns)

        where_clause = []
        mv_partition_key = mv_partition_key if isinstance(mv_partition_key, list) else list(mv_partition_key)
        mv_clustering_key = mv_clustering_key if isinstance(mv_clustering_key, list) else list(mv_clustering_key)

        for kc in mv_partition_key + mv_clustering_key:
            where_clause.append('{} is not null'.format(kc))

        pk_clause = ', '.join(pk for pk in mv_partition_key)
        cl_clause = ', '.join(cl for cl in mv_clustering_key)

        query = 'CREATE MATERIALIZED VIEW {ks}.{mv_name} AS SELECT {mv_columns} FROM {ks}.{table_name} ' \
            'WHERE {where_clause} PRIMARY KEY ({pk}, {cl}) WITH comment=\'test MV\''.format(ks=ks_name, mv_name=mv_name, mv_columns=mv_columns_str,
                                                                                            table_name=base_table_name, where_clause=' and '.join(wc for wc in where_clause),
                                                                                            pk=pk_clause, cl=cl_clause)
        if compression is not None:
            query = ('%s AND compression = { \'sstable_compression\': '
                     '\'%sCompressor\' }' % (query, compression))

        if read_repair is not None:
            query = '%s AND read_repair_chance=%f' % (query, read_repair)
        if gc_grace is not None:
            query = '%s AND gc_grace_seconds=%d' % (query, gc_grace)
        if speculative_retry is not None:
            query = ('%s AND speculative_retry=\'%s\'' %
                     (query, speculative_retry))

        if compact_storage:
            query += ' AND COMPACT STORAGE'

        self.log.debug('MV create statement: {}'.format(query))
        session.execute(query)

    def _wait_for_view(self, cluster, session, ks, view):
        self.log.debug("Waiting for view {}.{} to finish building...".format(ks, view))

        def _view_build_finished(live_nodes_amount):
            result = self.rows_to_list(session.execute("SELECT status FROM system_distributed.view_build_status WHERE keyspace_name='{0}' "
                                                       "AND view_name='{1}'".format(ks, view)))
            self.log.debug('View build status result: {}'.format(result))
            return len([status for status in result if status[0] == 'SUCCESS']) >= live_nodes_amount

        attempts = 20
        nodes_status = cluster.get_nodetool_status()
        live_nodes_amount = 0
        for dc in nodes_status.itervalues():
            for ip in dc.itervalues():
                if ip['state'] == 'UN':
                    live_nodes_amount += 1

        while attempts > 0:
            if _view_build_finished(live_nodes_amount):
                return
            time.sleep(3)
            attempts -= 1

        raise Exception("View {}.{} not built".format(ks, view))

    def _wait_for_view_build_start(self, session, ks, view, seconds_to_wait=20):

        def _check_build_started():
            result = self.rows_to_list(session.execute("SELECT last_token FROM system.views_builds_in_progress "
                                                       "WHERE keyspace_name='{0}' AND view_name='{1}'".format(ks, view)))
            self.log.debug('View build in progress: {}'.format(result))
            return result != []

        self.log.debug("Ensure view building started.")
        start = time.time()
        while not _check_build_started():
            if time.time() - start > seconds_to_wait:
                raise Exception("View building didn't start in {} seconds".format(seconds_to_wait))

    @staticmethod
    def rows_to_list(rows):
        return [list(row) for row in rows]

    def collect_partitions_info(self, table_name, primary_key_column, save_into_file_name):
        # Get and save how many rows in each partition.
        # It may be used for validation data in the end of test
        if not (table_name or primary_key_column):
            self.log.warning('Can\'t collect partitions data. Missed "table name" or "primary key column" info')
            return {}

        get_distinct_partition_keys_cmd = 'select distinct {pk} from {table}'.format(pk=primary_key_column,
                                                                                     table=table_name)
        out = self.db_cluster.nodes[0].run_cqlsh(cmd=get_distinct_partition_keys_cmd, timeout=600, split=True)
        pk_list = sorted([int(pk) for pk in out[3:-3]])

        # Collect data about partitions' rows amount.
        partitions = {}
        self.partitions_stats_file = os.path.join(self.logdir, save_into_file_name)
        with open(self.partitions_stats_file, 'a') as f:
            for i in pk_list:
                self.log.debug("Next PK: {}".format(i))
                count_partition_keys_cmd = 'select count(*) from {table_name} where {pk} = {i}'.format(**locals())
                out = self.db_cluster.nodes[0].run_cqlsh(cmd=count_partition_keys_cmd, timeout=600, split=True)
                self.log.debug('Count result: {}'.format(out))
                partitions[i] = out[3] if len(out) > 3 else None
                f.write('{i}:{rows}, '.format(i=i, rows=partitions[i]))
        self.log.info('File with partitions row data: {}'.format(self.partitions_stats_file))

        return partitions

    def get_tables_id_of_keyspace(self, session, keyspace_name):
        query = "SELECT id FROM system_schema.tables WHERE keyspace_name='{}' ".format(keyspace_name)
        table_id = self.rows_to_list(session.execute(query))
        return table_id[0]

    def get_tables_name_of_keyspace(self, session, keyspace_name):
        query = "SELECT table_name FROM system_schema.tables WHERE keyspace_name='{}' ".format(keyspace_name)
        table_id = self.rows_to_list(session.execute(query))
        return table_id[0]

    def get_truncated_time_from_system_local(self, session):
        query = "SELECT truncated_at FROM system.local"
        truncated_time = self.rows_to_list(session.execute(query))
        return truncated_time

    def get_truncated_time_from_system_truncated(self, session, table_id):
        query = "SELECT truncated_at FROM system.truncated WHERE table_uuid={}".format(table_id)
        truncated_time = self.rows_to_list(session.execute(query))
        return truncated_time[0]

    def finalize_test(self):
        self.stop_resources()
        self.collect_logs()
        self.clean_resources()

    def stop_resources(self):
        self.log.debug('Stopping all resources')
        self.kill_stress_thread()

        db_cluster_errors = None
        db_cluster_coredumps = None

        if self.db_cluster is not None:
            db_cluster_errors = self.db_cluster.get_node_database_errors()
            self.db_cluster.get_backtraces()
            db_cluster_coredumps = self.db_cluster.coredumps
            for current_nemesis in self.db_cluster.nemesis:
                current_nemesis.report()
            # Stopping nemesis, using timeout of 30 minutes, since replace/decommission node can take time
            self.db_cluster.stop_nemesis(timeout=1800)
            # TODO: this should be run in parallel
            for node in self.db_cluster.nodes:
                node.stop_task_threads(timeout=60)

        if self.loaders is not None:
            self.loaders.get_backtraces()
            for node in self.loaders.nodes:
                node.stop_task_threads(timeout=60)

        if self.monitors is not None:
            self.monitors.get_backtraces()
            for node in self.monitors.nodes:
                node.stop_task_threads(timeout=60)

        if self.create_stats:
            self.update_test_details(errors=db_cluster_errors,
                                     coredumps=db_cluster_coredumps,
                                     )

        if db_cluster_coredumps:
            self.fail('Found coredumps on DB cluster nodes: %s' %
                      db_cluster_coredumps)

        if db_cluster_errors:
            self.log.error('Errors found on DB node logs:')
            for node_name, node_errors in db_cluster_errors.items():
                for (index, line) in node_errors:
                    self.log.error('%s: L%s -> %s',
                                   node_name, index + 1, line.strip())
            # TODO: remove this failure once we have the event analyzer inplace, cause not every error here should fail the test
            self.fail('Errors found on DB node logs (see test logs)')

    def clean_resources(self):
        self.log.debug('Cleaning up resources used in the test')

        if self.db_cluster is not None:
            if self._failure_post_behavior == 'destroy':
                self.db_cluster.destroy()
                self.db_cluster = None
                if self.cs_db_cluster:
                    self.cs_db_cluster.destroy()
            elif self._failure_post_behavior == 'stop':
                for node in self.db_cluster.nodes:
                    node.instance.stop()
                self.db_cluster = None

        if self.loaders is not None:
            if self._failure_post_behavior == 'destroy':
                self.loaders.destroy()
                self.loaders = None
            elif self._failure_post_behavior == 'stop':
                for node in self.loaders.nodes:
                    node.instance.stop()
                self.db_cluster = None

        if self.monitors is not None:
            if self._failure_post_behavior == 'destroy':
                self.monitors.destroy()
                self.monitors = None
            elif self._failure_post_behavior == 'stop':
                for node in self.monitors.nodes:
                    node.instance.stop()
                self.monitors = None

        if self.credentials is not None:
            cluster.remove_cred_from_cleanup(self.credentials)
            if self._failure_post_behavior == 'destroy':
                for cr in self.credentials:
                    cr.destroy()
                self.credentials = []

    def tearDown(self):
        self.log.info('TearDown is starting...')
        InfoEvent('TEST_END')
        try:
            self.finalize_test()
        except Exception as details:
            self.log.exception('Exception in finalize_test method {}'.format(details))
            raise
        finally:
            if self._failure_post_behavior == 'destroy':
                clean_cloud_instances({"TestId": str(cluster.Setup.test_id())})
            stop_events_device()
            self.collect_events_log()
            self.zip_and_upload_job_log()

    def zip_and_upload_job_log(self):
        job_log_dir = os.path.dirname(self.logdir)
        event_log_dir_tmp = os.path.join(job_log_dir, 'job_log')
        if not os.path.exists(event_log_dir_tmp):
            os.mkdir(event_log_dir_tmp)
        for f in ['sct.log', 'output.log']:
            f_path = os.path.join(job_log_dir, f)
            if os.path.isfile(f_path):
                shutil.copy(f_path, event_log_dir_tmp)

        archive_name = os.path.basename(event_log_dir_tmp)

        try:
            joblog_archive = shutil.make_archive(archive_name, 'zip', event_log_dir_tmp)
            s3_link = S3Storage().upload_file(file_path=joblog_archive, dest_dir=cluster.Setup.test_id())
            if self.create_stats:
                self.update({'test_details': {'log_files': {'job_log': s3_link}}})
            self.log.info('Link to job.log archive {}'.format(s3_link))
        except Exception as details:
            self.log.warning('Errors during creating and uploading archive of sct.log {}'.format(details))
        self.log.info('Test ID: {}'.format(cluster.Setup.test_id()))
        if self.create_stats:
            self.log.info("ES document id: {}".format(self.get_doc_id()))

    def collect_events_log(self):
        event_log_base_dir = os.path.dirname(self.logdir)
        event_log_dir = os.path.join(event_log_base_dir, 'events_log')
        if not os.path.exists(event_log_dir):
            os.mkdir(event_log_dir)
        for f in ['events.log', 'raw_events.log']:
            f_path = os.path.join(event_log_base_dir, f)
            shutil.copy(f_path, event_log_dir)
        archive_name = os.path.basename(event_log_dir)
        try:
            event_log_archive = shutil.make_archive(archive_name, 'zip', event_log_dir)
            s3_link = S3Storage().upload_file(file_path=event_log_archive, dest_dir=cluster.Setup.test_id())
            if self.create_stats:
                self.update({'test_details': {'log_files': {'events_log': s3_link}}})
            self.log.info('Link to events log archive {}'.format(s3_link))
        except Exception as details:
            self.log.warning('Errors during creating and uploading archive of events log. {}'.format(details))

    def populate_data_parallel(self, size_in_gb, blocking=True, read=False):
        base_cmd = "cassandra-stress write cl=QUORUM "
        if read:
            base_cmd = "cassandra-stress read cl=ONE "
        stress_fixed_params = " -schema 'replication(factor=3) compaction(strategy=LeveledCompactionStrategy)' " \
                              "-port jmx=6868 -mode cql3 native -rate threads=200 -col 'size=FIXED(1024) n=FIXED(1)' "
        stress_keys = "n="
        population = " -pop seq="

        total_keys = size_in_gb * 1024 * 1024
        n_loaders = int(self.params.get('n_loaders'))
        keys_per_node = total_keys / n_loaders

        write_queue = list()
        start = 1
        for i in range(1, n_loaders + 1):
            stress_cmd = base_cmd + stress_keys + str(keys_per_node) + population + str(start) + ".." + \
                str(keys_per_node * i) + stress_fixed_params
            start = keys_per_node * i + 1

            write_queue.append(self.run_stress_thread(stress_cmd=stress_cmd, round_robin=True))
            time.sleep(3)

        if blocking:
            for stress in write_queue:
                self.verify_stress_thread(cs_thread_pool=stress)

        return write_queue

    @log_run_info
    def alter_table_to_in_memory(self, key_space_name="keyspace1", table_name="standard1", node=None):
        if not node:
            node = self.db_cluster.nodes[0]
        compaction_strategy = "%s" % {"class": "InMemoryCompactionStrategy"}
        cql_cmd = "ALTER table {key_space_name}.{table_name} " \
                  "WITH in_memory=true AND compaction={compaction_strategy}".format(**locals())
        node.run_cqlsh(cql_cmd)

    def get_num_of_hint_files(self, node):
        result = node.remoter.run("sudo find {0.scylla_hints_dir} -name *.log -type f| wc -l".format(self),
                                  verbose=True)
        total_hint_files = int(result.stdout.strip())
        self.log.debug("Number of hint files on '%s': %s." % (node.name, total_hint_files))
        return total_hint_files

    def get_num_shards(self, node):
        result = node.remoter.run("sudo ls -1 {0.scylla_hints_dir}| wc -l".format(self), verbose=True)
        return int(result.stdout.strip())

    @retrying(n=3, sleep_time=15, allowed_exceptions=(AssertionError,))
    def hints_sending_in_progress(self):
        q = "sum(rate(scylla_hints_manager_sent{}[15s]))"
        now = time.time()
        # check status of sending hints during last minute range
        results = self.prometheusDB.query(query=q, start=now - 60, end=now)
        self.log.debug("scylla_hints_manager_sent: %s" % results)
        assert results, "No results from Prometheus"
        # if all are zeros the result will be False, otherwise we are still sending
        return any([float(v[1]) for v in results[0]["values"]])

    @retrying(n=30, sleep_time=60, allowed_exceptions=(AssertionError, UnexpectedExit, Failure))
    def wait_for_hints_to_be_sent(self, node, num_dest_nodes):
        num_shards = self.get_num_shards(node)
        hints_after_send_completed = num_shards * num_dest_nodes
        # after hints were sent to all nodes, the number of files should be 1 per shard per destination
        assert self.get_num_of_hint_files(node) <= hints_after_send_completed, "Waiting until the number of hint files " \
            "will be %s." % hints_after_send_completed
        assert self.hints_sending_in_progress() is False, "Waiting until Prometheus hints counter will not change"

    def verify_no_drops_and_errors(self, starting_from):
        q_dropped = "sum(rate(scylla_hints_manager_dropped{}[15s]))"
        q_errors = "sum(rate(scylla_hints_manager_errors{}[15s]))"
        queries_to_check = [q_dropped, q_errors]
        for q in queries_to_check:
            results = self.prometheusDB.query(query=q, start=starting_from, end=time.time())
            err_msg = "There were hint manager %s detected during the test!" % "drops" if "dropped" in q else "errors"
            assert any([float(v[1]) for v in results[0]["values"]]) is False, err_msg

    def get_data_set_size(self, cs_cmd):
        """:returns value of n in stress comand, that is approximation and currently doesn't take in consideration
            column size definitions if they present in the command
        """
        try:
            return int(re.search("n=(\d+) ", cs_cmd).group(1))
        except Exception:
            self.fail("Unable to get data set size from cassandra-stress command: %s" % cs_cmd)

    @retrying(n=60, sleep_time=60, allowed_exceptions=(AssertionError,))
    def wait_data_dir_reaching(self, size, node):
        q = '(sum(node_filesystem_size{{mountpoint="{0.scylla_dir}", ' \
            'instance=~"{1.private_ip_address}"}})-sum(node_filesystem_avail{{mountpoint="{0.scylla_dir}", ' \
            'instance=~"{1.private_ip_address}"}}))'.format(self, node)
        res = self.prometheusDB.query(query=q, start=time.time(), end=time.time())
        assert res, "No results from Prometheus"
        used = int(res[0]["values"][0][1]) / (2 ** 10)
        assert used >= size, "Waiting for Scylla data dir to reach '{size}', " \
                             "current size is: '{used}'".format(**locals())

    def check_regression(self):
        ra = PerformanceResultsAnalyzer(es_index=self._test_index, es_doc_type=self._es_doc_type,
                                        send_email=self.params.get('send_email', default=True),
                                        email_recipients=self.params.get('email_recipients', default=None))
        is_gce = True if self.params.get('cluster_backend') == 'gce' else False
        try:
            ra.check_regression(self._test_id, is_gce)
        except Exception as ex:
            self.log.exception('Failed to check regression: %s', ex)

    def check_specific_regression(self, dict_specific_tested_stats):

        ra = SpecifiedStatsPerformanceAnalyzer(es_index=self._test_index, es_doc_type=self._es_doc_type,
                                               send_email=self.params.get('send_email', default=True),
                                               email_recipients=self.params.get('email_recipients', default=None))
        is_gce = True if self.params.get('cluster_backend') == 'gce' else False
        try:
            ra.check_regression(self._test_id, dict_specific_tested_stats=dict_specific_tested_stats, is_gce=is_gce)
        except Exception as ex:
            self.log.exception('Failed to check regression: %s', ex)

    # Wait for up to 40 mins that there are no running compactions
    @retrying(n=40, sleep_time=60, allowed_exceptions=(AssertionError,))
    def wait_no_compactions_running(self):
        q = "sum(scylla_compaction_manager_compactions{})"
        now = time.time()
        results = self.prometheusDB.query(query=q, start=now - 60, end=now)
        self.log.debug("scylla_hints_manager_sent: %s" % results)
        assert results, "No results from Prometheus"
        # if all are zeros the result will be False, otherwise there are still compactions
        assert any([float(v[1]) for v in results[0]["values"]]) is False, \
            "Waiting until all compactions settle down"

    def run_fstrim_on_all_db_nodes(self):
        """
        This function will run fstrim command all db nodes in the cluster to clear any bad state of the disks.
        :return:
        """
        for node in self.db_cluster.nodes:
            node.remoter.run('sudo fstrim -v /var/lib/scylla')

    def collect_logs(self):
        self.log.info('Start collect logs...')
        logs_dict = {"db_cluster_log": "",
                     "monitoring_log": "",
                     "prometheus_data": "",
                     "monitoring_stack": ""}

        storing_dir = os.path.join(self.logdir, str(cluster.Setup.test_id()))
        os.makedirs(storing_dir)

        self.log.info("Storing dir is {}".format(storing_dir))
        if self.db_cluster:
            db_cluster_log_path = self.db_cluster.collect_logs(storing_dir)
            logs_dict["db_cluster_log"] = S3Storage().upload_file(file_path=self.archive_logs(db_cluster_log_path),
                                                                  dest_dir=cluster.Setup.test_id())
        if self.monitors.nodes:
            monitoring_log_path = self.monitors.collect_logs(storing_dir)
            logs_dict["monitoring_log"] = S3Storage().upload_file(file_path=self.archive_logs(monitoring_log_path),
                                                                  dest_dir=cluster.Setup.test_id())
            prometheus_data = self.monitors.download_monitor_data()
            logs_dict["prometheus_data"] = prometheus_data
            logs_dict["monitoring_stack"] = self.monitors.download_monitoring_data_stack()

        if self.create_stats:
            self.update({'test_details': {'log_files': logs_dict}})

        self.log.info("Logs collected. Run command 'hydra investigate show-logs {}' to get links".format(cluster.Setup.test_id()))

    def archive_logs(self, path):
        self.log.info('Creating archive....')
        archive_path = shutil.make_archive(path, 'zip', root_dir=path)
        self.log.info('Path to archive file: %s' % archive_path)
        return archive_path<|MERGE_RESOLUTION|>--- conflicted
+++ resolved
@@ -55,11 +55,7 @@
 from . import cluster_baremetal
 from . import db_stats
 from db_stats import PrometheusDBStats
-<<<<<<< HEAD
 from results_analyze import PerformanceResultsAnalyzer, SpecifiedStatsPerformanceAnalyzer
-=======
-from results_analyze import PerformanceResultsAnalyzer
->>>>>>> ff1537a7
 from sdcm.sct_config import SCTConfiguration
 from sdcm.sct_events import start_events_device, stop_events_device, InfoEvent
 from sdcm.stress_thread import CassandraStressThread
@@ -116,10 +112,7 @@
 def teardown_on_exception(method):
     """
     Ensure that resources used in test are cleaned upon unhandled exceptions. and every process are stopped, and logs are uploaded
-<<<<<<< HEAD
-=======
-
->>>>>>> ff1537a7
+
     :param method: ScyllaClusterTester method to wrap.
     :return: Wrapped method.
     """
@@ -1010,10 +1003,7 @@
         The default of replication_strategy depends on the type of the replication_factor:
             If it's int, the default of replication_strategy will be 'SimpleStrategy'
             If it's dict, the default of replication_strategy will be 'NetworkTopologyStrategy'
-<<<<<<< HEAD
-=======
-
->>>>>>> ff1537a7
+
         In the case of NetworkTopologyStrategy, replication_strategy should be a dict that contains the name of
         every dc that the keyspace should be replicated to as keys, and the replication factor of each of those dc
         as values, like so:
@@ -1544,4 +1534,4 @@
         self.log.info('Creating archive....')
         archive_path = shutil.make_archive(path, 'zip', root_dir=path)
         self.log.info('Path to archive file: %s' % archive_path)
-        return archive_path+        return archive_path
